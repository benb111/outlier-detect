#!/usr/bin/env python
# encoding: utf-8
"""
outlierdetect.py

Created by Ben Birnbaum on 2012-08-27.
benjamin.birnbaum@gmail.com


This module provides functions that implement the Multinomial Model Algorithm (MMA) and the s-Value
Algorithm (SVA), as described in

B. Birnbaum, B. DeRenzi, A. D. Flaxman, and N. Lesh.  Automated quality control for mobile data
collection. In DEV ’12, pages 1:1–1:10, 2012.

B. Birnbaum. Algorithmic approaches to detecting interviewer fabrication in surveys.  Ph.D.
Dissertation, Univeristy of Washington, Department of Computer Science and Engineering, 2012.

(See http://homes.cs.washington.edu/~birnbaum/pubs.html for PDF versions of these papers.)

This module is designed to work for two Python data structures: numpy.recarray and
pandas.DataFrame.  Both of these data structures consist of rows of structured data, where
columns can be accessed by string identifiers.  One of these columns must be a special column,
which is called the "aggreagation unit" column.  Each entry in this column is an identifier
which an outlier score can be computed.  For example, if the data is from a survey, the aggregation
column might be the column that lists which interviewer performed the survey; then we would be
interested in obtaining outlier scores for the interviewers.  In other situations, the aggregation
column might be different.  It just depends on what you want to compute outlier scores for.

Note that the MMA and SVA algorithms work only for categorical data.  You must specify which
categorical columns you want to compute outlier scores for.

This module requires numpy, and the implementation of MMA requires scipy.  (The module will load
without scipy, but MMA will not be available.)

The algorithms should be called by the public methods run_mma() and run_sva().


Examples:

# With pandas.DataFrame:
import pandas as pd
import outlierdetect
data = pd.read_csv('survey_data.csv')
sva_scores = outlierdetect.run_sva(data, 'interviewer_id', ['available', 'cough', 'fever'])

# With numpy.recarray:
from matplotlib import mlab
import outlierdetect
data = mlab.csv2rec('survey_data.csv')
sva_scores = outlierdetect.run_sva(data, 'interviewer_id', ['available', 'cough', 'fever'])
"""

import collections
import itertools
import math
from matplotlib import pyplot as plt  # TODO: do I really want this dependency?
import numpy as np
import sys

# Import optional dependencies
_PANDAS_AVAILABLE = False
try:
    import pandas as pd
    _PANDAS_AVAILABLE = True
except ImportError:
    pass
_STATS_AVAILABLE = False
try:
    from scipy import stats
    _STATS_AVAILABLE = True
except ImportError:
    sys.stderr.write('Cannot import scipy.  Some models may not be available.\n')
    sys.stderr.flush()
    pass

_FLOAT_EQ_DELTA = 0.000001  # For comparing float equality

_SCORE_COLORS = [  # From http://colorbrewer2.org/
    (1.0, 1.0, 1.0),
    (0.945, 0.933, 0.964),
    (0.843, 0.709, 0.847),
    (0.874, 0.396, 0.690),
    (0.866, 0.109, 0.466),
    (0.596, 0.0, .262745),
]


############################################## Models ##############################################
#
# Models define the core logic for computing an outlier score for a given algorithm.  Each model
# must implement a compute_outlier_scores() method defining this logic.


if _STATS_AVAILABLE:
    class MultinomialModel:
        """Model implementing MMA.  Requries scipy module."""


        def compute_outlier_scores(self, frequencies):
            """Computes the SVA outlier scores fo the given frequencies dictionary.
        
            Args:
                frequencies: dictionary of dictionaries, mapping (aggregation unit) -> (value) ->
                    (number of times aggregation unit reported value).
            
            Returns:
                dictionary mapping (aggregation unit) -> (MMA outlier score for aggregation unit).
            """
            if len(frequencies.keys()) < 2:
                raise Exception("There must be at least 2 aggregation units.")
            rng = frequencies[frequencies.keys()[0]].keys()
            outlier_scores = {}
            for agg_unit in frequencies.keys():
                expected_counts = _normalize_counts(
                    self._sum_frequencies(agg_unit, frequencies),
                    val=sum([frequencies[agg_unit][r] for r in rng]))
                x2 = self._compute_x2_statistic(expected_counts, frequencies[agg_unit])
                # logsf gives the log of the survival function (1 - cdf).
                outlier_scores[agg_unit] = -stats.chi2.logsf(x2, len(rng) - 1)
            return outlier_scores


        def _compute_x2_statistic(self, expected, actual):
            """Computes the X^2 statistic for observed frequencies.

            Args:
                expected: a dictionary giving the expected frequencies, e.g.,
                    {'y' : 13.2, 'n' : 17.2}
                actual: a dictionary in the same format as the expected dictionary
                    (with the same range) giving the actual distribution.
            
            Returns:
                the X^2 statistic for the actual frequencies, given the expected frequencies.
            """
            rng = expected.keys()
            if actual.keys() != rng:
                raise Exception("Ranges of two frequencies are not equal.")
            num_observations = sum([actual[r] for r in rng])
            if abs(num_observations - sum([expected[r] for r in rng])) > _FLOAT_EQ_DELTA:
                raise Exception("Frequencies must sum to the same value.")
            return sum([(actual[r] - expected[r])**2 / max(float(expected[r]), 1.0)
                for r in expected.keys()])


        def _sum_frequencies(self, agg_unit, frequencies):
            """Sums frequencies for each aggregation unit except the given one.
            
            Args:
                agg_unit: the aggregation unit of concern.
                frequencies: dictionary of dictionaries, mapping (aggregation unit) -> (value) ->
                    (number of times aggregation unit reported value).
            
            Returns:
                a dictionary mapping (value) -> (number of times all aggregation units apart from
                agg_unit reported this value)

            """
            # Get the range from the frequencies dictionary.  Assumes that the range is the same
            # for each aggregation unit in this distribution.  Bad things may happen if this is not
            # the case.
            rng = frequencies[agg_unit].keys()
            all_frequencies = {}
            for r in rng:
                all_frequencies[r] = 0
            for other_agg_unit in frequencies.keys():
                if other_agg_unit == agg_unit:
                    continue
                for r in rng:
                    all_frequencies[r] += frequencies[other_agg_unit][r]        
            return all_frequencies


class SValueModel:
    """Model implementing SVA."""


    def compute_outlier_scores(self, frequencies):
        """Computes the SVA outlier scores fo the given frequencies dictionary.
        
        Args:
            frequencies: dictionary of dictionaries, mapping (aggregation unit) -> (value) ->
                (number of times aggregation unit reported value).
            
        Returns:
            dictionary mapping (aggregation unit) -> (SVA outlier score for aggregation unit).
        """
        if (len(frequencies.keys()) < 2):
            raise Exception("There must be at least 2 aggregation units.")
        rng = frequencies[frequencies.keys()[0]].keys()
        normalized_frequencies = {}
        for j in frequencies.keys():
            normalized_frequencies[j] = _normalize_counts(frequencies[j])
        medians = {}    
        for r in rng:
            medians[r] = np.median([normalized_frequencies[j][r]
                for j in normalized_frequencies.keys()])
        outlier_values = {}
        for j in frequencies.keys():
            outlier_values[j] = 0
            for r in rng:
                outlier_values[j] += abs(normalized_frequencies[j][r] - medians[r])
        return self._normalize(outlier_values)
    
    
    def _normalize(self, value_dict):
        """Divides everything in value_dict by the median of values.

        If the median is less than 1 / (# of aggregation units), it divides everything by
        (# of aggregation units) instead.
        
        Args:
            value_dict: dictionary of the form (aggregation unit) -> (value).
        Returns:
            dictionary of the same form as value_dict, where the values are normalized as described
            above.
        """
        median = np.median([value_dict[i] for i in value_dict.keys()])
        n = len(value_dict.keys())
        if median < 1.0 / float(n):
            divisor = 1.0 / float(n)
        else:
            divisor = median
        return_dict = {}
        for i in value_dict.keys():
            return_dict[i] = float(value_dict[i]) / float(divisor)
        return return_dict


########################################## Helper functions ########################################

def _normalize_counts(counts, val=1):
    """Normalizes a dictionary of counts, such as those returned by _get_frequencies().

    Args:
        counts: a dictionary mapping value -> count.
        val: the number the counts should add up to.
    
    Returns:
        dictionary of the same form as counts, except where the counts have been normalized to sum
        to val.
    """
    n = sum([counts[k] for k in counts.keys()])
    frequencies = {}
    for r in counts.keys():
        frequencies[r] = val * float(counts[r]) / float(n)
    return frequencies


def _get_frequencies(data, col, col_vals, agg_col, agg_unit):
    """Computes a frequencies dictionary for a given column and aggregation unit.
    
    Args:
        data: numpy.recarray or pandas.DataFrame containing the data.
        col: name of column to compute frequencies for.
        col_vals: a list giving the range of possible values in the column.
        agg_col: string giving the name of the aggregation unit column for the data.
        agg_unit: string giving the aggregation unit to compute frequencies for.

    Returns:
        A dictionary that maps (column value) -> (number of times agg_unit has column value in
        data).
    """
    frequencies = {}
    for col_val in col_vals:
        frequencies[col_val] = 0
        # We can't just use collections.Counter() because frequencies.keys() is used to determine
        # the range of possible values in other functions.
    if _PANDAS_AVAILABLE and isinstance(data, pd.DataFrame):
        grouped = data[data[agg_col] == agg_unit].groupby(col)
        for name, group in grouped:
            frequencies[name] = len(group)
    else:  # Assumes it is an np.ndarray
        for row in itertools.ifilter(lambda row : row[agg_col] == agg_unit, data):
            frequencies[row[col]] += 1
    return frequencies


def _run_alg(data, agg_col, cat_cols, model):
    """Runs an outlier detection algorithm, taking the model to use as input.
    
    Args:
        data: numpy.recarray or pandas.DataFrame containing the data.
        agg_col: string giving the name of aggregation unit column.
        cat_cols: list of the categorical column names for which outlier values should be computed.
        model: object implementing a compute_outlier_scores() method as described in the comments
            in the models section.
    
    Returns:
        A dictionary of dictionaries, mapping (aggregation unit) -> (column name) ->
        (outlier score).
    """
    agg_units = sorted(np.unique(data[agg_col]))
    outlier_scores = collections.defaultdict(dict)
    for col in cat_cols:
        col_vals = sorted(np.unique(data[col]))
        frequencies = {}
        for agg_unit in agg_units:
            frequencies[agg_unit] = _get_frequencies(data, col, col_vals, agg_col, agg_unit)
        outlier_scores_for_col = model.compute_outlier_scores(frequencies)
        for agg_unit in agg_units:
            outlier_scores[agg_unit][col] = outlier_scores_for_col[agg_unit]
    return outlier_scores


def _write_or_show_plot(filename):
    if filename is None:
        plt.show()
    else:
        plt.savefig(filename)
        print "Wrote file " + filename


def _compute_color_number(value, max_value, cutoffs=None):
    num_colors = len(_SCORE_COLORS)
    if cutoffs is None or len(cutoffs) != num_colors - 1:
        norm_score = value / max_value
        return int(math.floor(norm_score * (num_colors - 1)))
    else:
        color_number = 0
        for i in range(num_colors - 1):
            if value > cutoffs[i]:
                color_number = i + 1
        return color_number


########################################## Public functions ########################################

if _STATS_AVAILABLE:
    def run_mma(data, aggregation_column, categorical_columns):
        """Runs the MMA algorithm (requires scipy module).
        
        Args:
            data: numpy.recarray or pandas.DataFrame containing the data.
            aggregation_column: a string giving the name of aggregation unit column.
            categorical_columns: a list of the categorical column names for which outlier values
                should be computed.
        
        Returns:
            A dictionary of dictionaries, mapping (aggregation unit) -> (column name) ->
            (mma outlier score).
        """
        return _run_alg(data, aggregation_column, categorical_columns, MultinomialModel())


def run_sva(data, aggregation_column, categorical_columns):
<<<<<<< HEAD
    """TODO: comment."""
    return _run_alg(data, aggregation_column, categorical_columns, SValueModel())


def plot_scores(scores, leftpad=1.5, rightpad=1.9, toppad=1.5, bottompad=0.1, scale=1, filename=None, cutoffs=None):
    """Draws a 2-D heat map of outlier scores.
    
    Arguments:
    scores -- dict of aggregation_unit -> column -> score
    leftpad -- inches to add left of the heat map
    rightpad -- inches to add right of the heat map
    toppad -- inches to add above the heat map
    bottompad -- inches to add below the heat map
    scale -- scaling factor to apply after padding figured.  Affects everything but font.
    filename -- if specified, gives the file name to which the plot will be saved.
        If not specified, the plot is shown using the pylab.show() function.
    cutoffs -- s-value cutoffs for different colors in heatmaps.  If none or a list of wrong
        size, the cutoffs will be chosen automatically.
    """
    plot_scores_list([scores], [''], num_cols=1,
        leftpad=leftpad, rightpad=rightpad, toppad=toppad, bottompad=bottompad,
        scale=scale, filename=filename, cutoffs=cutoffs)


def plot_scores_list(scores_list, titles_list, num_cols=1,
        leftpad=1.5, rightpad=1.75, toppad=1.5, bottompad=0.3, scale=1, filename=None, cutoffs=None):
    """Draws a set of 2-D heat maps of a list of outlier scores, all on the same scale.
    
    Arguments:
    scores_list -- a list of dicts of aggregation_unit -> column -> score
    titles_list -- a list of titles for each set of outlier scores
    num_cols -- the number of columns on which to display the heat maps
    leftpad -- inches to add to the left of each heat map
    rightpad -- inches to add to the right of each heat map
    toppad -- inches to add above above each heat map
    bottompad -- inches to add below each heat map
    scale -- scaling factor to apply after padding figured.  Affects everything but font.
    filename -- if specified, gives the file name to which the plot will be saved.
        If not specified, the plot is shown using the pylab.show() function.
    cutoffs -- s-value cutoffs for different colors in heatmaps.  If none or a list of wrong
        size, the cutoffs will be chosen automatically.

    Raises:
    ValueError if the length of scores_list and titles_list is not equal.
    """
    if len(scores_list) != len(titles_list):
        raise ValueError("Length of scores_list must equal length of titles_list")

    # The relative values of these constants is the only thing that matters.
    SEP = 10  # row height and column width, in abstract axis units
    RAD = 4   # radius of circles, in abstract axis units
    UNITS_IN_INCH = 25.0  # Number of abstract axis units per inch
    
    # Compute useful variables and create figure.
    num_scores = len(scores_list)
    agg_units = sorted(scores_list[0].keys())
    cols = sorted(scores_list[0][agg_units[0]].keys())
    m, n = len(cols), len(agg_units)
    xmax, ymax = m * SEP, n * SEP
    max_score = max([scores[agg_unit][col]
        for scores in scores_list
        for agg_unit in agg_units
        for col in cols])
    num_colors = len(_SCORE_COLORS)
    num_rows = num_scores / num_cols if num_scores % num_cols == 0 else num_scores / num_cols + 1
    figlength = num_cols * ((m * SEP) / UNITS_IN_INCH + leftpad + rightpad)
    figheight = num_rows * ((n * SEP) / UNITS_IN_INCH + toppad + bottompad)
    wspace = num_cols * (leftpad + rightpad)  # Total amount of horizontal space
    hspace = num_rows * (toppad + bottompad)  # Total amount of vertical space
    plotlength = (figlength - wspace) / num_cols  # Length of one plot
    plotheight = (figheight - hspace) / num_rows  # Height of one plot
    
    fig = plt.figure(figsize=(figlength * scale, figheight * scale))    
    
    # Iterate through scores to create subplots.
    for i in range(len(scores_list)):
        scores = scores_list[i]
        title = titles_list[i]
        
        # Setup basic plot and ticks.
        plt.subplot(num_rows, num_cols, i + 1)
        plt.xlim((0, xmax))
        plt.ylim((0, ymax))
        plt.gca().xaxis.set_ticks_position('top')
        plt.xticks([SEP / 2 + x for x in range(0, xmax, SEP)], cols, rotation=90)
        plt.yticks([SEP / 2 + x for x in range(0, ymax, SEP)], agg_units)
        plt.xlabel(title)
    
        # Draw the circles.
        for i in range(m):
            for j in range(n):
                score = scores[agg_units[j]][cols[i]]
                color_number = _compute_color_number(score, max_score, cutoffs)
                color = _SCORE_COLORS[color_number]
                cir = plt.Circle(((i + 0.5) * SEP, (j + 0.5) * SEP), RAD, fc=color, edgecolor='None')
                plt.gca().add_patch(cir)
        
        # Create legend using dummy patches having the appropriate face color.
        
        if cutoffs is None:    
            shown_cutoffs = []
        else:
            shown_cutoffs = ([0] + cutoffs)[::-1]
        patches = []
        for i in range(num_colors)[::-1]:
            # The x-y coordinates of the circles don't matter since we're not actually
            # adding them to the plot.
            patches.append(plt.Circle((0, 0), fc=_SCORE_COLORS[i], edgecolor='None'))
            if cutoffs is None:
                shown_cutoffs.append("%.2f" % (i * (max_score / num_colors)))
        # The values 0.7 and -0.01 are just what seemed to work best.
        # The weirdness necessary to place the legend seems to be partly because of
        # the weirdness of subplots_adjust().  Maybe there is a more precise way to place
        # the plots precisely, using figure coordinates that would fix this.
        plt.legend(patches, shown_cutoffs, loc='lower right', title='s-value\ncutoffs',
            bbox_to_anchor=((plotlength + 0.7 * rightpad) / plotlength, -0.01))

    # Fix white between plots (using fractional figure coordinates).
    fig.subplots_adjust(
        left=(leftpad / figlength),
        right=(1 - rightpad / figlength),
        bottom=(bottompad / figheight),
        top=(1 - toppad / figheight),
        wspace=(wspace / figlength),
        hspace=(hspace / figheight))    
    _write_or_show_plot(filename)
=======
        """Runs the SVA algorithm.
        
        Args:
            data: numpy.recarray or pandas.DataFrame containing the data.
            aggregation_column: a string giving the name of aggregation unit column.
            categorical_columns: a list of the categorical column names for which outlier values
                should be computed.
        
        Returns:
            A dictionary of dictionaries, mapping (aggregation unit) -> (column name) ->
            (sva outlier score).
        """
    return _run_alg(data, aggregation_column, categorical_columns, SValueModel())
>>>>>>> fb8337b1
<|MERGE_RESOLUTION|>--- conflicted
+++ resolved
@@ -344,8 +344,18 @@
 
 
 def run_sva(data, aggregation_column, categorical_columns):
-<<<<<<< HEAD
-    """TODO: comment."""
+        """Runs the SVA algorithm.
+        
+        Args:
+            data: numpy.recarray or pandas.DataFrame containing the data.
+            aggregation_column: a string giving the name of aggregation unit column.
+            categorical_columns: a list of the categorical column names for which outlier values
+                should be computed.
+        
+        Returns:
+            A dictionary of dictionaries, mapping (aggregation unit) -> (column name) ->
+            (sva outlier score).
+        """
     return _run_alg(data, aggregation_column, categorical_columns, SValueModel())
 
 
@@ -470,19 +480,4 @@
         top=(1 - toppad / figheight),
         wspace=(wspace / figlength),
         hspace=(hspace / figheight))    
-    _write_or_show_plot(filename)
-=======
-        """Runs the SVA algorithm.
-        
-        Args:
-            data: numpy.recarray or pandas.DataFrame containing the data.
-            aggregation_column: a string giving the name of aggregation unit column.
-            categorical_columns: a list of the categorical column names for which outlier values
-                should be computed.
-        
-        Returns:
-            A dictionary of dictionaries, mapping (aggregation unit) -> (column name) ->
-            (sva outlier score).
-        """
-    return _run_alg(data, aggregation_column, categorical_columns, SValueModel())
->>>>>>> fb8337b1
+    _write_or_show_plot(filename)