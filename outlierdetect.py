#!/usr/bin/env python
# encoding: utf-8
"""
outlierdetect.py

Created by Ben Birnbaum on 2012-08-27.
benjamin.birnbaum@gmail.com


This module provides functions that implement the Multinomial Model Algorithm (MMA) and the s-Value
Algorithm (SVA), as described in

B. Birnbaum, B. DeRenzi, A. D. Flaxman, and N. Lesh.  Automated quality control for mobile data
collection. In DEV ’12, pages 1:1–1:10, 2012.

B. Birnbaum. Algorithmic approaches to detecting interviewer fabrication in surveys.  Ph.D.
Dissertation, Univeristy of Washington, Department of Computer Science and Engineering, 2012.

(See http://homes.cs.washington.edu/~birnbaum/pubs.html for PDF versions of these papers.)

This module is designed to work for two Python data structures: numpy.recarray and
pandas.DataFrame.  Both of these data structures consist of rows of structured data, where
columns can be accessed by string identifiers.  One of these columns must be a special column,
which is called the "aggreagation unit" column.  Each entry in this column is an identifier
which an outlier score can be computed.  For example, if the data is from a survey, the aggregation
column might be the column that lists which interviewer performed the survey; then we would be
interested in obtaining outlier scores for the interviewers.  In other situations, the aggregation
column might be different.  It just depends on what you want to compute outlier scores for.

Note that the MMA and SVA algorithms work only for categorical data.  You must specify which
categorical columns you want to compute outlier scores for.

This module requires numpy, and the implementation of MMA requires scipy.  (The module will load
without scipy, but MMA will not be available.)

The algorithms should be called by the public methods run_mma() and run_sva().


Examples:

# With pandas.DataFrame:
import pandas as pd
import outlierdetect
data = pd.read_csv('survey_data.csv')
sva_scores = outlierdetect.run_sva(data, 'interviewer_id', ['available', 'cough', 'fever'])

# With numpy.recarray:
from matplotlib import mlab
import outlierdetect
data = mlab.csv2rec('survey_data.csv')
sva_scores = outlierdetect.run_sva(data, 'interviewer_id', ['available', 'cough', 'fever'])
"""

import collections
import itertools
import math
from matplotlib import pyplot as plt  # TODO: do I really want this dependency?
import numpy as np
import sys

# Import optional dependencies
_PANDAS_AVAILABLE = False
try:
    import pandas as pd
    _PANDAS_AVAILABLE = True
except ImportError:
    pass
_STATS_AVAILABLE = False
try:
    from scipy import stats
    _STATS_AVAILABLE = True
except ImportError:
    sys.stderr.write('Cannot import scipy.  Some models may not be available.\n')
    sys.stderr.flush()
    pass

_FLOAT_EQ_DELTA = 0.000001  # For comparing float equality

_SCORE_COLORS = [  # From http://colorbrewer2.org/
    (1.0, 1.0, 1.0),
    (0.945, 0.933, 0.964),
    (0.843, 0.709, 0.847),
    (0.874, 0.396, 0.690),
    (0.866, 0.109, 0.466),
    (0.596, 0.0, .262745),
]


############################################## Models ##############################################
#
# Models define the core logic for computing an outlier score for a given algorithm.  Each model
# must implement a compute_outlier_scores() method defining this logic.


if _STATS_AVAILABLE:
    class MultinomialModel:
        """Model implementing MMA.  Requries scipy module."""


        def compute_outlier_scores(self, frequencies):
            """Computes the SVA outlier scores fo the given frequencies dictionary.
        
            Args:
                frequencies: dictionary of dictionaries, mapping (aggregation unit) -> (value) ->
                    (number of times aggregation unit reported value).
            
            Returns:
                dictionary mapping (aggregation unit) -> (MMA outlier score for aggregation unit).
            """
            if len(frequencies.keys()) < 2:
                raise Exception("There must be at least 2 aggregation units.")
            rng = frequencies[frequencies.keys()[0]].keys()
            outlier_scores = {}
            for agg_unit in frequencies.keys():
                expected_counts = _normalize_counts(
                    self._sum_frequencies(agg_unit, frequencies),
                    val=sum([frequencies[agg_unit][r] for r in rng]))
                x2 = self._compute_x2_statistic(expected_counts, frequencies[agg_unit])
                # logsf gives the log of the survival function (1 - cdf).
                outlier_scores[agg_unit] = -stats.chi2.logsf(x2, len(rng) - 1)
            return outlier_scores


        def _compute_x2_statistic(self, expected, actual):
            """Computes the X^2 statistic for observed frequencies.

            Args:
                expected: a dictionary giving the expected frequencies, e.g.,
                    {'y' : 13.2, 'n' : 17.2}
                actual: a dictionary in the same format as the expected dictionary
                    (with the same range) giving the actual distribution.
            
            Returns:
                the X^2 statistic for the actual frequencies, given the expected frequencies.
            """
            rng = expected.keys()
            if actual.keys() != rng:
                raise Exception("Ranges of two frequencies are not equal.")
            num_observations = sum([actual[r] for r in rng])
            if abs(num_observations - sum([expected[r] for r in rng])) > _FLOAT_EQ_DELTA:
                raise Exception("Frequencies must sum to the same value.")
            return sum([(actual[r] - expected[r])**2 / max(float(expected[r]), 1.0)
                for r in expected.keys()])


        def _sum_frequencies(self, agg_unit, frequencies):
            """Sums frequencies for each aggregation unit except the given one.
            
            Args:
                agg_unit: the aggregation unit of concern.
                frequencies: dictionary of dictionaries, mapping (aggregation unit) -> (value) ->
                    (number of times aggregation unit reported value).
            
            Returns:
                a dictionary mapping (value) -> (number of times all aggregation units apart from
                agg_unit reported this value)

            """
            # Get the range from the frequencies dictionary.  Assumes that the range is the same
            # for each aggregation unit in this distribution.  Bad things may happen if this is not
            # the case.
            rng = frequencies[agg_unit].keys()
            all_frequencies = {}
            for r in rng:
                all_frequencies[r] = 0
            for other_agg_unit in frequencies.keys():
                if other_agg_unit == agg_unit:
                    continue
                for r in rng:
                    all_frequencies[r] += frequencies[other_agg_unit][r]        
            return all_frequencies


class SValueModel:
    """Model implementing SVA."""


    def compute_outlier_scores(self, frequencies):
        """Computes the SVA outlier scores fo the given frequencies dictionary.
        
        Args:
            frequencies: dictionary of dictionaries, mapping (aggregation unit) -> (value) ->
                (number of times aggregation unit reported value).
            
        Returns:
            dictionary mapping (aggregation unit) -> (SVA outlier score for aggregation unit).
        """
        if (len(frequencies.keys()) < 2):
            raise Exception("There must be at least 2 aggregation units.")
        rng = frequencies[frequencies.keys()[0]].keys()
        normalized_frequencies = {}
        for j in frequencies.keys():
            normalized_frequencies[j] = _normalize_counts(frequencies[j])
        medians = {}    
        for r in rng:
            medians[r] = np.median([normalized_frequencies[j][r]
                for j in normalized_frequencies.keys()])
        outlier_values = {}
        for j in frequencies.keys():
            outlier_values[j] = 0
            for r in rng:
                outlier_values[j] += abs(normalized_frequencies[j][r] - medians[r])
        return self._normalize(outlier_values)
    
    
    def _normalize(self, value_dict):
        """Divides everything in value_dict by the median of values.

        If the median is less than 1 / (# of aggregation units), it divides everything by
        (# of aggregation units) instead.
        
        Args:
            value_dict: dictionary of the form (aggregation unit) -> (value).
        Returns:
            dictionary of the same form as value_dict, where the values are normalized as described
            above.
        """
        median = np.median([value_dict[i] for i in value_dict.keys()])
        n = len(value_dict.keys())
        if median < 1.0 / float(n):
            divisor = 1.0 / float(n)
        else:
            divisor = median
        return_dict = {}
        for i in value_dict.keys():
            return_dict[i] = float(value_dict[i]) / float(divisor)
        return return_dict


########################################## Helper functions ########################################

def _normalize_counts(counts, val=1):
    """Normalizes a dictionary of counts, such as those returned by _get_frequencies().

    Args:
        counts: a dictionary mapping value -> count.
        val: the number the counts should add up to.
    
    Returns:
        dictionary of the same form as counts, except where the counts have been normalized to sum
        to val.
    """
    n = sum([counts[k] for k in counts.keys()])
    frequencies = {}
    for r in counts.keys():
        frequencies[r] = val * float(counts[r]) / float(n)
    return frequencies


def _get_frequencies(data, col, col_vals, agg_col, agg_unit):
    """Computes a frequencies dictionary for a given column and aggregation unit.
    
    Args:
        data: numpy.recarray or pandas.DataFrame containing the data.
        col: name of column to compute frequencies for.
        col_vals: a list giving the range of possible values in the column.
        agg_col: string giving the name of the aggregation unit column for the data.
        agg_unit: string giving the aggregation unit to compute frequencies for.

    Returns:
        A dictionary that maps (column value) -> (number of times agg_unit has column value in
        data).
    """
    frequencies = {}
    for col_val in col_vals:
        frequencies[col_val] = 0
        # We can't just use collections.Counter() because frequencies.keys() is used to determine
        # the range of possible values in other functions.
    if _PANDAS_AVAILABLE and isinstance(data, pd.DataFrame):
        grouped = data[data[agg_col] == agg_unit].groupby(col)
        for name, group in grouped:
            frequencies[name] = len(group)
    else:  # Assumes it is an np.ndarray
        for row in itertools.ifilter(lambda row : row[agg_col] == agg_unit, data):
            frequencies[row[col]] += 1
    return frequencies


def _run_alg(data, agg_col, cat_cols, model):
    """Runs an outlier detection algorithm, taking the model to use as input.
    
    Args:
        data: numpy.recarray or pandas.DataFrame containing the data.
        agg_col: string giving the name of aggregation unit column.
        cat_cols: list of the categorical column names for which outlier values should be computed.
        model: object implementing a compute_outlier_scores() method as described in the comments
            in the models section.
    
    Returns:
        A dictionary of dictionaries, mapping (aggregation unit) -> (column name) ->
        (outlier score).
    """
    agg_units = sorted(np.unique(data[agg_col]))
    outlier_scores = collections.defaultdict(dict)
    for col in cat_cols:
        col_vals = sorted(np.unique(data[col]))
        frequencies = {}
        for agg_unit in agg_units:
            frequencies[agg_unit] = _get_frequencies(data, col, col_vals, agg_col, agg_unit)
        outlier_scores_for_col = model.compute_outlier_scores(frequencies)
        for agg_unit in agg_units:
            outlier_scores[agg_unit][col] = outlier_scores_for_col[agg_unit]
    return outlier_scores


def _write_or_show_plot(filename):
    if filename is None:
        plt.show()
    else:
        plt.savefig(filename)
        print "Wrote file " + filename


def _compute_color_number(value, max_value, cutoffs=None):
    num_colors = len(_SCORE_COLORS)
    if cutoffs is None or len(cutoffs) != num_colors - 1:
        norm_score = value / max_value
        return int(math.floor(norm_score * (num_colors - 1)))
    else:
        color_number = 0
        for i in range(num_colors - 1):
            if value > cutoffs[i]:
                color_number = i + 1
        return color_number


########################################## Public functions ########################################

if _STATS_AVAILABLE:
    def run_mma(data, aggregation_column, categorical_columns):
        """Runs the MMA algorithm (requires scipy module).
        
        Args:
            data: numpy.recarray or pandas.DataFrame containing the data.
            aggregation_column: a string giving the name of aggregation unit column.
            categorical_columns: a list of the categorical column names for which outlier values
                should be computed.
        
        Returns:
            A dictionary of dictionaries, mapping (aggregation unit) -> (column name) ->
            (mma outlier score).
        """
        return _run_alg(data, aggregation_column, categorical_columns, MultinomialModel())


def run_sva(data, aggregation_column, categorical_columns):
    """Runs the SVA algorithm.
        
    Args:
        data: numpy.recarray or pandas.DataFrame containing the data.
        aggregation_column: a string giving the name of aggregation unit column.
        categorical_columns: a list of the categorical column names for which outlier values
            should be computed.
        
<<<<<<< HEAD
        Returns:
            A dictionary of dictionaries, mapping (aggregation unit) -> (column name) ->
            (sva outlier score).
        """
    return _run_alg(data, aggregation_column, categorical_columns, SValueModel())


def plot_scores(scores, leftpad=1.5, rightpad=1.9, toppad=1.5, bottompad=0.1, scale=1, filename=None, cutoffs=None):
    """Draws a 2-D heat map of outlier scores.
    
    Arguments:
    scores -- dict of aggregation_unit -> column -> score
    leftpad -- inches to add left of the heat map
    rightpad -- inches to add right of the heat map
    toppad -- inches to add above the heat map
    bottompad -- inches to add below the heat map
    scale -- scaling factor to apply after padding figured.  Affects everything but font.
    filename -- if specified, gives the file name to which the plot will be saved.
        If not specified, the plot is shown using the pylab.show() function.
    cutoffs -- s-value cutoffs for different colors in heatmaps.  If none or a list of wrong
        size, the cutoffs will be chosen automatically.
    """
    plot_scores_list([scores], [''], num_cols=1,
        leftpad=leftpad, rightpad=rightpad, toppad=toppad, bottompad=bottompad,
        scale=scale, filename=filename, cutoffs=cutoffs)


def plot_scores_list(scores_list, titles_list, num_cols=1,
        leftpad=1.5, rightpad=1.75, toppad=1.5, bottompad=0.3, scale=1, filename=None, cutoffs=None):
    """Draws a set of 2-D heat maps of a list of outlier scores, all on the same scale.
    
    Arguments:
    scores_list -- a list of dicts of aggregation_unit -> column -> score
    titles_list -- a list of titles for each set of outlier scores
    num_cols -- the number of columns on which to display the heat maps
    leftpad -- inches to add to the left of each heat map
    rightpad -- inches to add to the right of each heat map
    toppad -- inches to add above above each heat map
    bottompad -- inches to add below each heat map
    scale -- scaling factor to apply after padding figured.  Affects everything but font.
    filename -- if specified, gives the file name to which the plot will be saved.
        If not specified, the plot is shown using the pylab.show() function.
    cutoffs -- s-value cutoffs for different colors in heatmaps.  If none or a list of wrong
        size, the cutoffs will be chosen automatically.

    Raises:
    ValueError if the length of scores_list and titles_list is not equal.
    """
    if len(scores_list) != len(titles_list):
        raise ValueError("Length of scores_list must equal length of titles_list")

    # The relative values of these constants is the only thing that matters.
    SEP = 10  # row height and column width, in abstract axis units
    RAD = 4   # radius of circles, in abstract axis units
    UNITS_IN_INCH = 25.0  # Number of abstract axis units per inch
    
    # Compute useful variables and create figure.
    num_scores = len(scores_list)
    agg_units = sorted(scores_list[0].keys())
    cols = sorted(scores_list[0][agg_units[0]].keys())
    m, n = len(cols), len(agg_units)
    xmax, ymax = m * SEP, n * SEP
    max_score = max([scores[agg_unit][col]
        for scores in scores_list
        for agg_unit in agg_units
        for col in cols])
    num_colors = len(_SCORE_COLORS)
    num_rows = num_scores / num_cols if num_scores % num_cols == 0 else num_scores / num_cols + 1
    figlength = num_cols * ((m * SEP) / UNITS_IN_INCH + leftpad + rightpad)
    figheight = num_rows * ((n * SEP) / UNITS_IN_INCH + toppad + bottompad)
    wspace = num_cols * (leftpad + rightpad)  # Total amount of horizontal space
    hspace = num_rows * (toppad + bottompad)  # Total amount of vertical space
    plotlength = (figlength - wspace) / num_cols  # Length of one plot
    plotheight = (figheight - hspace) / num_rows  # Height of one plot
    
    fig = plt.figure(figsize=(figlength * scale, figheight * scale))    
    
    # Iterate through scores to create subplots.
    for i in range(len(scores_list)):
        scores = scores_list[i]
        title = titles_list[i]
        
        # Setup basic plot and ticks.
        plt.subplot(num_rows, num_cols, i + 1)
        plt.xlim((0, xmax))
        plt.ylim((0, ymax))
        plt.gca().xaxis.set_ticks_position('top')
        plt.xticks([SEP / 2 + x for x in range(0, xmax, SEP)], cols, rotation=90)
        plt.yticks([SEP / 2 + x for x in range(0, ymax, SEP)], agg_units)
        plt.xlabel(title)
    
        # Draw the circles.
        for i in range(m):
            for j in range(n):
                score = scores[agg_units[j]][cols[i]]
                color_number = _compute_color_number(score, max_score, cutoffs)
                color = _SCORE_COLORS[color_number]
                cir = plt.Circle(((i + 0.5) * SEP, (j + 0.5) * SEP), RAD, fc=color, edgecolor='None')
                plt.gca().add_patch(cir)
        
        # Create legend using dummy patches having the appropriate face color.
        
        if cutoffs is None:    
            shown_cutoffs = []
        else:
            shown_cutoffs = ([0] + cutoffs)[::-1]
        patches = []
        for i in range(num_colors)[::-1]:
            # The x-y coordinates of the circles don't matter since we're not actually
            # adding them to the plot.
            patches.append(plt.Circle((0, 0), fc=_SCORE_COLORS[i], edgecolor='None'))
            if cutoffs is None:
                shown_cutoffs.append("%.2f" % (i * (max_score / num_colors)))
        # The values 0.7 and -0.01 are just what seemed to work best.
        # The weirdness necessary to place the legend seems to be partly because of
        # the weirdness of subplots_adjust().  Maybe there is a more precise way to place
        # the plots precisely, using figure coordinates that would fix this.
        plt.legend(patches, shown_cutoffs, loc='lower right', title='s-value\ncutoffs',
            bbox_to_anchor=((plotlength + 0.7 * rightpad) / plotlength, -0.01))

    # Fix white between plots (using fractional figure coordinates).
    fig.subplots_adjust(
        left=(leftpad / figlength),
        right=(1 - rightpad / figlength),
        bottom=(bottompad / figheight),
        top=(1 - toppad / figheight),
        wspace=(wspace / figlength),
        hspace=(hspace / figheight))    
    _write_or_show_plot(filename)
=======
    Returns:
        A dictionary of dictionaries, mapping (aggregation unit) -> (column name) ->
        (sva outlier score).
    """
    return _run_alg(data, aggregation_column, categorical_columns, SValueModel())
>>>>>>> 4881eaf4
<|MERGE_RESOLUTION|>--- conflicted
+++ resolved
@@ -352,11 +352,10 @@
         categorical_columns: a list of the categorical column names for which outlier values
             should be computed.
         
-<<<<<<< HEAD
-        Returns:
-            A dictionary of dictionaries, mapping (aggregation unit) -> (column name) ->
-            (sva outlier score).
-        """
+    Returns:
+        A dictionary of dictionaries, mapping (aggregation unit) -> (column name) ->
+        (sva outlier score).
+    """
     return _run_alg(data, aggregation_column, categorical_columns, SValueModel())
 
 
@@ -481,11 +480,4 @@
         top=(1 - toppad / figheight),
         wspace=(wspace / figlength),
         hspace=(hspace / figheight))    
-    _write_or_show_plot(filename)
-=======
-    Returns:
-        A dictionary of dictionaries, mapping (aggregation unit) -> (column name) ->
-        (sva outlier score).
-    """
-    return _run_alg(data, aggregation_column, categorical_columns, SValueModel())
->>>>>>> 4881eaf4
+    _write_or_show_plot(filename)